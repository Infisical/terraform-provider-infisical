package infisicalclient

import (
	"fmt"
	"net/http"
	"terraform-provider-infisical/internal/errors"
)

type SecretSyncApp string

const (
	SecretSyncAppGCPSecretManager      SecretSyncApp = "gcp-secret-manager"
	SecretSyncAppAWSParameterStore     SecretSyncApp = "aws-parameter-store"
	SecretSyncAppAWSSecretsManager     SecretSyncApp = "aws-secrets-manager"
	SecretSyncAppAzureAppConfiguration SecretSyncApp = "azure-app-configuration"
	SecretSyncAppAzureKeyVault         SecretSyncApp = "azure-key-vault"
	SecretSyncAppAzureDevOps           SecretSyncApp = "azure-devops"
	SecretSyncAppGithub                SecretSyncApp = "github"
	SecretSyncApp1Password             SecretSyncApp = "1password"
	SecretSyncAppRender                SecretSyncApp = "render"
<<<<<<< HEAD
	SecretSyncAppBitbucket             SecretSyncApp = "bitbucket"
=======
	SecretSyncAppDatabricks            SecretSyncApp = "databricks"
>>>>>>> a57f2127
)

type SecretSyncBehavior string

const (
	SecretSyncBehaviorOverwriteDestination  SecretSyncBehavior = "overwrite-destination"
	SecretSyncBehaviorPrioritizeSource      SecretSyncBehavior = "import-prioritize-source"
	SecretSyncBehaviorPrioritizeDestination SecretSyncBehavior = "import-prioritize-destination"
)

const (
	operationCreateSecretSync  = "CallCreateSecretSync"
	operationUpdateSecretSync  = "CallUpdateSecretSync"
	operationGetSecretSyncById = "CallGetSecretSyncById"
	operationDeleteSecretSync  = "CallDeleteSecretSync"
)

func (client Client) CreateSecretSync(request CreateSecretSyncRequest) (SecretSync, error) {
	var body CreateSecretSyncResponse
	response, err := client.Config.HttpClient.
		R().
		SetResult(&body).
		SetHeader("User-Agent", USER_AGENT).
		SetBody(request).
		Post("api/v1/secret-syncs/" + string(request.App))

	if err != nil {
		return SecretSync{}, errors.NewGenericRequestError(operationCreateSecretSync, err)
	}

	if response.IsError() {
		return SecretSync{}, errors.NewAPIErrorWithResponse(operationCreateSecretSync, response, nil)
	}

	return body.SecretSync, nil
}

func (client Client) UpdateSecretSync(request UpdateSecretSyncRequest) (SecretSync, error) {
	var body UpdateSecretSyncResponse
	response, err := client.Config.HttpClient.
		R().
		SetResult(&body).
		SetHeader("User-Agent", USER_AGENT).
		SetBody(request).
		Patch(fmt.Sprintf("api/v1/secret-syncs/%s/%s", string(request.App), request.ID))

	if err != nil {
		return SecretSync{}, errors.NewGenericRequestError(operationUpdateSecretSync, err)
	}

	if response.IsError() {
		return SecretSync{}, errors.NewAPIErrorWithResponse(operationUpdateSecretSync, response, nil)
	}

	return body.SecretSync, nil
}

func (client Client) GetSecretSyncById(request GetSecretSyncByIdRequest) (SecretSync, error) {
	var body GetSecretSyncByIdResponse
	response, err := client.Config.HttpClient.
		R().
		SetResult(&body).
		SetHeader("User-Agent", USER_AGENT).
		Get(fmt.Sprintf("api/v1/secret-syncs/%s/%s", string(request.App), request.ID))

	if err != nil {
		return SecretSync{}, errors.NewGenericRequestError(operationGetSecretSyncById, err)
	}

	if response.StatusCode() == http.StatusNotFound {
		return SecretSync{}, ErrNotFound
	}

	if response.IsError() {
		return SecretSync{}, errors.NewAPIErrorWithResponse(operationGetSecretSyncById, response, nil)
	}

	return body.SecretSync, nil
}

func (client Client) DeleteSecretSync(request DeleteSecretSyncRequest) (SecretSync, error) {
	var body DeleteSecretSyncResponse
	response, err := client.Config.HttpClient.
		R().
		SetResult(&body).
		SetHeader("User-Agent", USER_AGENT).
		Delete(fmt.Sprintf("api/v1/secret-syncs/%s/%s", string(request.App), request.ID))

	if err != nil {
		return SecretSync{}, errors.NewGenericRequestError(operationDeleteSecretSync, err)
	}

	if response.IsError() {
		return SecretSync{}, errors.NewAPIErrorWithResponse(operationDeleteSecretSync, response, nil)
	}

	return body.SecretSync, nil
}<|MERGE_RESOLUTION|>--- conflicted
+++ resolved
@@ -18,11 +18,8 @@
 	SecretSyncAppGithub                SecretSyncApp = "github"
 	SecretSyncApp1Password             SecretSyncApp = "1password"
 	SecretSyncAppRender                SecretSyncApp = "render"
-<<<<<<< HEAD
 	SecretSyncAppBitbucket             SecretSyncApp = "bitbucket"
-=======
 	SecretSyncAppDatabricks            SecretSyncApp = "databricks"
->>>>>>> a57f2127
 )
 
 type SecretSyncBehavior string
