package infisicalclient

import (
	"fmt"
	"net/http"
	"terraform-provider-infisical/internal/errors"
)

type SecretSyncApp string

const (
	SecretSyncAppGCPSecretManager      SecretSyncApp = "gcp-secret-manager"
	SecretSyncAppAWSParameterStore     SecretSyncApp = "aws-parameter-store"
	SecretSyncAppAWSSecretsManager     SecretSyncApp = "aws-secrets-manager"
	SecretSyncAppAzureAppConfiguration SecretSyncApp = "azure-app-configuration"
	SecretSyncAppAzureKeyVault         SecretSyncApp = "azure-key-vault"
	SecretSyncAppAzureDevOps           SecretSyncApp = "azure-devops"
	SecretSyncAppGithub                SecretSyncApp = "github"
	SecretSyncApp1Password             SecretSyncApp = "1password"
	SecretSyncAppRender                SecretSyncApp = "render"
	SecretSyncAppBitbucket             SecretSyncApp = "bitbucket"
	SecretSyncAppDatabricks            SecretSyncApp = "databricks"
<<<<<<< HEAD
	SecretSyncAppCloudflareWorkers     SecretSyncApp = "cloudflare-workers"
	SecretSyncAppCloudflarePages       SecretSyncApp = "cloudflare-pages"
=======
	SecretSyncAppFlyio                 SecretSyncApp = "flyio"
>>>>>>> 0e8a1eef
)

type SecretSyncBehavior string

const (
	SecretSyncBehaviorOverwriteDestination  SecretSyncBehavior = "overwrite-destination"
	SecretSyncBehaviorPrioritizeSource      SecretSyncBehavior = "import-prioritize-source"
	SecretSyncBehaviorPrioritizeDestination SecretSyncBehavior = "import-prioritize-destination"
)

const (
	operationCreateSecretSync  = "CallCreateSecretSync"
	operationUpdateSecretSync  = "CallUpdateSecretSync"
	operationGetSecretSyncById = "CallGetSecretSyncById"
	operationDeleteSecretSync  = "CallDeleteSecretSync"
)

func (client Client) CreateSecretSync(request CreateSecretSyncRequest) (SecretSync, error) {
	var body CreateSecretSyncResponse
	response, err := client.Config.HttpClient.
		R().
		SetResult(&body).
		SetHeader("User-Agent", USER_AGENT).
		SetBody(request).
		Post("api/v1/secret-syncs/" + string(request.App))

	if err != nil {
		return SecretSync{}, errors.NewGenericRequestError(operationCreateSecretSync, err)
	}

	if response.IsError() {
		return SecretSync{}, errors.NewAPIErrorWithResponse(operationCreateSecretSync, response, nil)
	}

	return body.SecretSync, nil
}

func (client Client) UpdateSecretSync(request UpdateSecretSyncRequest) (SecretSync, error) {
	var body UpdateSecretSyncResponse
	response, err := client.Config.HttpClient.
		R().
		SetResult(&body).
		SetHeader("User-Agent", USER_AGENT).
		SetBody(request).
		Patch(fmt.Sprintf("api/v1/secret-syncs/%s/%s", string(request.App), request.ID))

	if err != nil {
		return SecretSync{}, errors.NewGenericRequestError(operationUpdateSecretSync, err)
	}

	if response.IsError() {
		return SecretSync{}, errors.NewAPIErrorWithResponse(operationUpdateSecretSync, response, nil)
	}

	return body.SecretSync, nil
}

func (client Client) GetSecretSyncById(request GetSecretSyncByIdRequest) (SecretSync, error) {
	var body GetSecretSyncByIdResponse
	response, err := client.Config.HttpClient.
		R().
		SetResult(&body).
		SetHeader("User-Agent", USER_AGENT).
		Get(fmt.Sprintf("api/v1/secret-syncs/%s/%s", string(request.App), request.ID))

	if err != nil {
		return SecretSync{}, errors.NewGenericRequestError(operationGetSecretSyncById, err)
	}

	if response.StatusCode() == http.StatusNotFound {
		return SecretSync{}, ErrNotFound
	}

	if response.IsError() {
		return SecretSync{}, errors.NewAPIErrorWithResponse(operationGetSecretSyncById, response, nil)
	}

	return body.SecretSync, nil
}

func (client Client) DeleteSecretSync(request DeleteSecretSyncRequest) (SecretSync, error) {
	var body DeleteSecretSyncResponse
	response, err := client.Config.HttpClient.
		R().
		SetResult(&body).
		SetHeader("User-Agent", USER_AGENT).
		Delete(fmt.Sprintf("api/v1/secret-syncs/%s/%s", string(request.App), request.ID))

	if err != nil {
		return SecretSync{}, errors.NewGenericRequestError(operationDeleteSecretSync, err)
	}

	if response.IsError() {
		return SecretSync{}, errors.NewAPIErrorWithResponse(operationDeleteSecretSync, response, nil)
	}

	return body.SecretSync, nil
}<|MERGE_RESOLUTION|>--- conflicted
+++ resolved
@@ -20,12 +20,9 @@
 	SecretSyncAppRender                SecretSyncApp = "render"
 	SecretSyncAppBitbucket             SecretSyncApp = "bitbucket"
 	SecretSyncAppDatabricks            SecretSyncApp = "databricks"
-<<<<<<< HEAD
 	SecretSyncAppCloudflareWorkers     SecretSyncApp = "cloudflare-workers"
 	SecretSyncAppCloudflarePages       SecretSyncApp = "cloudflare-pages"
-=======
 	SecretSyncAppFlyio                 SecretSyncApp = "flyio"
->>>>>>> 0e8a1eef
 )
 
 type SecretSyncBehavior string
