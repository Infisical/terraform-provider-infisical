package infisicalclient

import (
	"fmt"
	"net/http"
	"terraform-provider-infisical/internal/errors"
)

type SecretSyncApp string

const (
	SecretSyncAppGCPSecretManager      SecretSyncApp = "gcp-secret-manager"
	SecretSyncAppAWSParameterStore     SecretSyncApp = "aws-parameter-store"
	SecretSyncAppAWSSecretsManager     SecretSyncApp = "aws-secrets-manager"
	SecretSyncAppAzureAppConfiguration SecretSyncApp = "azure-app-configuration"
	SecretSyncAppAzureKeyVault         SecretSyncApp = "azure-key-vault"
	SecretSyncAppAzureDevOps           SecretSyncApp = "azure-devops"
	SecretSyncAppGithub                SecretSyncApp = "github"
	SecretSyncApp1Password             SecretSyncApp = "1password"
	SecretSyncAppRender                SecretSyncApp = "render"
	SecretSyncAppBitbucket             SecretSyncApp = "bitbucket"
	SecretSyncAppDatabricks            SecretSyncApp = "databricks"
	SecretSyncAppCloudflareWorkers     SecretSyncApp = "cloudflare-workers"
<<<<<<< HEAD
	SecretSyncAppCloudflarePages       SecretSyncApp = "cloudflare-pages"
=======
	SecretSyncAppSupabase              SecretSyncApp = "supabase"
>>>>>>> d7f1d5a1
	SecretSyncAppFlyio                 SecretSyncApp = "flyio"
)

type SecretSyncBehavior string

const (
	SecretSyncBehaviorOverwriteDestination  SecretSyncBehavior = "overwrite-destination"
	SecretSyncBehaviorPrioritizeSource      SecretSyncBehavior = "import-prioritize-source"
	SecretSyncBehaviorPrioritizeDestination SecretSyncBehavior = "import-prioritize-destination"
)

const (
	operationCreateSecretSync  = "CallCreateSecretSync"
	operationUpdateSecretSync  = "CallUpdateSecretSync"
	operationGetSecretSyncById = "CallGetSecretSyncById"
	operationDeleteSecretSync  = "CallDeleteSecretSync"
)

func (client Client) CreateSecretSync(request CreateSecretSyncRequest) (SecretSync, error) {
	var body CreateSecretSyncResponse
	response, err := client.Config.HttpClient.
		R().
		SetResult(&body).
		SetHeader("User-Agent", USER_AGENT).
		SetBody(request).
		Post("api/v1/secret-syncs/" + string(request.App))

	if err != nil {
		return SecretSync{}, errors.NewGenericRequestError(operationCreateSecretSync, err)
	}

	if response.IsError() {
		return SecretSync{}, errors.NewAPIErrorWithResponse(operationCreateSecretSync, response, nil)
	}

	return body.SecretSync, nil
}

func (client Client) UpdateSecretSync(request UpdateSecretSyncRequest) (SecretSync, error) {
	var body UpdateSecretSyncResponse
	response, err := client.Config.HttpClient.
		R().
		SetResult(&body).
		SetHeader("User-Agent", USER_AGENT).
		SetBody(request).
		Patch(fmt.Sprintf("api/v1/secret-syncs/%s/%s", string(request.App), request.ID))

	if err != nil {
		return SecretSync{}, errors.NewGenericRequestError(operationUpdateSecretSync, err)
	}

	if response.IsError() {
		return SecretSync{}, errors.NewAPIErrorWithResponse(operationUpdateSecretSync, response, nil)
	}

	return body.SecretSync, nil
}

func (client Client) GetSecretSyncById(request GetSecretSyncByIdRequest) (SecretSync, error) {
	var body GetSecretSyncByIdResponse
	response, err := client.Config.HttpClient.
		R().
		SetResult(&body).
		SetHeader("User-Agent", USER_AGENT).
		Get(fmt.Sprintf("api/v1/secret-syncs/%s/%s", string(request.App), request.ID))

	if err != nil {
		return SecretSync{}, errors.NewGenericRequestError(operationGetSecretSyncById, err)
	}

	if response.StatusCode() == http.StatusNotFound {
		return SecretSync{}, ErrNotFound
	}

	if response.IsError() {
		return SecretSync{}, errors.NewAPIErrorWithResponse(operationGetSecretSyncById, response, nil)
	}

	return body.SecretSync, nil
}

func (client Client) DeleteSecretSync(request DeleteSecretSyncRequest) (SecretSync, error) {
	var body DeleteSecretSyncResponse
	response, err := client.Config.HttpClient.
		R().
		SetResult(&body).
		SetHeader("User-Agent", USER_AGENT).
		Delete(fmt.Sprintf("api/v1/secret-syncs/%s/%s", string(request.App), request.ID))

	if err != nil {
		return SecretSync{}, errors.NewGenericRequestError(operationDeleteSecretSync, err)
	}

	if response.IsError() {
		return SecretSync{}, errors.NewAPIErrorWithResponse(operationDeleteSecretSync, response, nil)
	}

	return body.SecretSync, nil
}<|MERGE_RESOLUTION|>--- conflicted
+++ resolved
@@ -21,11 +21,8 @@
 	SecretSyncAppBitbucket             SecretSyncApp = "bitbucket"
 	SecretSyncAppDatabricks            SecretSyncApp = "databricks"
 	SecretSyncAppCloudflareWorkers     SecretSyncApp = "cloudflare-workers"
-<<<<<<< HEAD
 	SecretSyncAppCloudflarePages       SecretSyncApp = "cloudflare-pages"
-=======
 	SecretSyncAppSupabase              SecretSyncApp = "supabase"
->>>>>>> d7f1d5a1
 	SecretSyncAppFlyio                 SecretSyncApp = "flyio"
 )
 
