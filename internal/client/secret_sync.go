--- conflicted
+++ resolved
@@ -20,12 +20,9 @@
 	SecretSyncAppRender                SecretSyncApp = "render"
 	SecretSyncAppBitbucket             SecretSyncApp = "bitbucket"
 	SecretSyncAppDatabricks            SecretSyncApp = "databricks"
-<<<<<<< HEAD
 	SecretSyncAppCloudflareWorkers     SecretSyncApp = "cloudflare-workers"
-=======
 	SecretSyncAppSupabase              SecretSyncApp = "supabase"
 	SecretSyncAppFlyio                 SecretSyncApp = "flyio"
->>>>>>> 2da2d92a
 )
 
 type SecretSyncBehavior string
