--- conflicted
+++ resolved
@@ -15,20 +15,13 @@
 type AppConnectionApp string
 
 const (
-<<<<<<< HEAD
 	AppConnectionAppAWS                AppConnectionApp = "aws"
 	AppConnectionAppGCP                AppConnectionApp = "gcp"
 	AppConnectionAppAzure              AppConnectionApp = "azure"
 	AppConnectionAppGithub             AppConnectionApp = "github"
 	AppConnectionAppMySql              AppConnectionApp = "mysql"
 	AppConnectionAppAzureClientSecrets AppConnectionApp = "azure-client-secrets"
-=======
-	AppConnectionAppAWS       AppConnectionApp = "aws"
-	AppConnectionAppGCP       AppConnectionApp = "gcp"
-	AppConnectionAppAzure     AppConnectionApp = "azure"
-	AppConnectionAppGithub    AppConnectionApp = "github"
-	AppConnectionApp1Password AppConnectionApp = "1password"
->>>>>>> 2b3bc587
+	AppConnectionApp1Password          AppConnectionApp = "1password"
 )
 
 const (
