--- conflicted
+++ resolved
@@ -29,10 +29,7 @@
 	AppConnectionAppBitbucket          AppConnectionApp = "bitbucket"
 	AppConnectionAppDatabricks         AppConnectionApp = "databricks"
 	AppConnectionAppCloudflare         AppConnectionApp = "cloudflare"
-<<<<<<< HEAD
-=======
 	AppConnectionAppSupabase           AppConnectionApp = "supabase"
->>>>>>> d7f1d5a1
 	AppConnectionAppFlyio              AppConnectionApp = "flyio"
 )
 
