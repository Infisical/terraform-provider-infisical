package infisicalclient

import (
	"fmt"
	"net/http"
	"terraform-provider-infisical/internal/errors"
)

type AppConnectionGcpMethod string

const (
	AppConnectionGcpMethodServiceAccountImpersonation AppConnectionGcpMethod = "service-account-impersonation"
)

type AppConnectionApp string

const (
	AppConnectionAppAWS                AppConnectionApp = "aws"
	AppConnectionAppGCP                AppConnectionApp = "gcp"
	AppConnectionAppAzure              AppConnectionApp = "azure"
	AppConnectionAppGithub             AppConnectionApp = "github"
	AppConnectionAppMySql              AppConnectionApp = "mysql"
	AppConnectionAppMsSql              AppConnectionApp = "mssql"
	AppConnectionAppPostgres           AppConnectionApp = "postgres"
	AppConnectionAppOracle             AppConnectionApp = "oracledb"
	AppConnectionApp1Password          AppConnectionApp = "1password"
	AppConnectionAppRender             AppConnectionApp = "render"
	AppConnectionAppAzureClientSecrets AppConnectionApp = "azure-client-secrets"
	AppConnectionAppBitbucket          AppConnectionApp = "bitbucket"
	AppConnectionAppDatabricks         AppConnectionApp = "databricks"
<<<<<<< HEAD
	AppConnectionAppCloudflare         AppConnectionApp = "cloudflare"
=======
	AppConnectionAppFlyio              AppConnectionApp = "flyio"
>>>>>>> 0e8a1eef
)

const (
	operationCreateAppConnection  = "CallCreateAppConnection"
	operationGetAppConnectionById = "CallGetAppConnectionById"
	operationUpdateAppConnection  = "CallUpdateAppConnection"
	operationDeleteAppConnection  = "CallDeleteAppConnection"
)

func (client Client) CreateAppConnection(request CreateAppConnectionRequest) (AppConnection, error) {
	var body CreateAppConnectionResponse
	response, err := client.Config.HttpClient.
		R().
		SetResult(&body).
		SetHeader("User-Agent", USER_AGENT).
		SetBody(request).
		Post("api/v1/app-connections/" + string(request.App))

	if err != nil {
		return AppConnection{}, errors.NewGenericRequestError(operationCreateAppConnection, err)
	}

	if response.IsError() {
		return AppConnection{}, errors.NewAPIErrorWithResponse(operationCreateAppConnection, response, nil)
	}

	return body.AppConnection, nil
}

func (client Client) GetAppConnectionById(request GetAppConnectionByIdRequest) (AppConnection, error) {
	var body GetAppConnectionByIdResponse
	response, err := client.Config.HttpClient.
		R().
		SetResult(&body).
		SetHeader("User-Agent", USER_AGENT).
		Get(fmt.Sprintf("api/v1/app-connections/%s/%s", request.App, request.ID))

	if err != nil {
		return AppConnection{}, errors.NewGenericRequestError(operationGetAppConnectionById, err)
	}

	if response.IsError() {
		if response.StatusCode() == http.StatusNotFound {
			return AppConnection{}, ErrNotFound
		}
		return AppConnection{}, errors.NewAPIErrorWithResponse(operationGetAppConnectionById, response, nil)
	}

	return body.AppConnection, nil
}

func (client Client) UpdateAppConnection(request UpdateAppConnectionRequest) (AppConnection, error) {
	var body UpdateAppConnectionResponse
	response, err := client.Config.HttpClient.
		R().
		SetResult(&body).
		SetHeader("User-Agent", USER_AGENT).
		SetBody(request).
		Patch(fmt.Sprintf("api/v1/app-connections/%s/%s", request.App, request.ID))

	if err != nil {
		return AppConnection{}, errors.NewGenericRequestError(operationUpdateAppConnection, err)
	}

	if response.IsError() {
		return AppConnection{}, errors.NewAPIErrorWithResponse(operationUpdateAppConnection, response, nil)
	}

	return body.AppConnection, nil
}

func (client Client) DeleteAppConnection(request DeleteAppConnectionRequest) (AppConnection, error) {
	var body DeleteAppConnectionResponse
	response, err := client.Config.HttpClient.
		R().
		SetResult(&body).
		SetHeader("User-Agent", USER_AGENT).
		Delete(fmt.Sprintf("api/v1/app-connections/%s/%s", request.App, request.ID))

	if err != nil {
		return AppConnection{}, errors.NewGenericRequestError(operationDeleteAppConnection, err)
	}

	if response.IsError() {
		return AppConnection{}, errors.NewAPIErrorWithResponse(operationDeleteAppConnection, response, nil)
	}

	return body.AppConnection, nil
}<|MERGE_RESOLUTION|>--- conflicted
+++ resolved
@@ -28,11 +28,8 @@
 	AppConnectionAppAzureClientSecrets AppConnectionApp = "azure-client-secrets"
 	AppConnectionAppBitbucket          AppConnectionApp = "bitbucket"
 	AppConnectionAppDatabricks         AppConnectionApp = "databricks"
-<<<<<<< HEAD
 	AppConnectionAppCloudflare         AppConnectionApp = "cloudflare"
-=======
 	AppConnectionAppFlyio              AppConnectionApp = "flyio"
->>>>>>> 0e8a1eef
 )
 
 const (
