--- conflicted
+++ resolved
@@ -12,11 +12,8 @@
 	DynamicSecretProviderSQLDatabase DynamicSecretProvider = "sql-database"
 	DynamicSecretProviderAWSIAM      DynamicSecretProvider = "aws-iam"
 	DynamicSecretProviderKubernetes  DynamicSecretProvider = "kubernetes"
-<<<<<<< HEAD
 	DynamicSecretProviderMongoAtlas  DynamicSecretProvider = "mongo-db-atlas"
-=======
 	DynamicSecretProviderMongoDb     DynamicSecretProvider = "mongo-db"
->>>>>>> 4c55c57b
 )
 
 const (
