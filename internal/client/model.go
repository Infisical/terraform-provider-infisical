--- conflicted
+++ resolved
@@ -1409,7 +1409,6 @@
 	IdentityKubernetesAuth IdentityKubernetesAuth `json:"identityKubernetesAuth"`
 }
 
-<<<<<<< HEAD
 type CreateIntegrationAuthRequest struct {
 	RefreshToken string              `json:"refreshToken"`
 	ProjectID    string              `json:"workspaceId"`
@@ -1521,7 +1520,7 @@
 
 type UpdateIntegrationResponse struct {
 	Integration Integration `json:"integration"`
-=======
+}
 type SecretApprovalPolicyEnvironment struct {
 	Slug string `json:"slug"`
 }
@@ -1734,5 +1733,4 @@
 
 type ListSecretImportResponse struct {
 	SecretImports []SecretImport `json:"secretImports"`
->>>>>>> 75a3647b
 }